--- conflicted
+++ resolved
@@ -1,4 +1,3 @@
-<<<<<<< HEAD
 struct MatroidRealizationSpace
     defining_ideal::Union{Oscar.MPolyIdeal,Nothing}
     inequations::Union{Vector{Oscar.RingElem},Nothing}
@@ -20,11 +19,9 @@
     end
 end
 
-
-@doc Markdown.doc"""
-=======
+#=
+
 @doc raw"""
->>>>>>> 3f20757e
     matroid_stratum_matrix_coordinates(M::Matroid, B::GroundsetType, F::AbstractAlgebra.Ring = ZZ)
 
 Return the data of the coordinate ring of the matroid stratum of M in the Grassmannian with respect to matrix coordinates. Here, `B` is a basis of `M`` and the submatrix with columns indexed by `B' is the identity. This function returns a pair `(A, W)` where `A` is the coordinate matrix, and `W` is the coordinate ring of the stratum, in general this is a localized quotient ring. 
@@ -431,6 +428,7 @@
       return (X, W)
     end
 end
+=#
 
 function new_realization_space_matrix(M::Matroid, B::Vector{Int}, F::AbstractAlgebra.Ring)
     # prepare the combinatorial data
